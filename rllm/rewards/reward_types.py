--- conflicted
+++ resolved
@@ -10,15 +10,11 @@
 class RewardConfig:
     # Config for math-bsed rewards
     math_reward_weight: float = 1.0
-<<<<<<< HEAD
-    use_math_orm: bool = True
+    use_math_orm: bool = False
 
     # Config for code-based rewards
     code_reward_weight: float = 1.0
     use_code_orm: bool = False
-=======
-    use_math_orm: bool = False
->>>>>>> 5b14c968
     
     # Config for cot-based rewards
     cot_reward_weight: float = 0.0
