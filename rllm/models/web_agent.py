import base64
import io
import logging
import re
import collections

import numpy as np
from browsergym.core.action.highlevel import HighLevelActionSet
from browsergym.utils.obs import flatten_axtree_to_str, flatten_dom_to_str, prune_html
from PIL import Image

from rllm.models.system_prompts import *
from rllm.models.agent import BaseAgent


logger = logging.getLogger(__name__)

def image_to_jpg_base64_url(image: np.ndarray | Image.Image):
    """Convert a numpy array to a base64 encoded image url."""

    if isinstance(image, np.ndarray):
        image = Image.fromarray(image)
    if image.mode in ("RGBA", "LA"):
        image = image.convert("RGB")

    with io.BytesIO() as buffer:
        image.save(buffer, format="JPEG")
        image_base64 = base64.b64encode(buffer.getvalue()).decode()

    return f"data:image/jpeg;base64,{image_base64}"


class WebAgent(BaseAgent):
    def __init__(self):
        self.chat_mode = False
        self.use_html = False
        self.use_axtree = True
        self.use_screenshot = False

        self.action_set = HighLevelActionSet(
            subsets=["chat", "tab", "nav", "bid", "infeas"],  # define a subset of the action space
            # subsets=["chat", "bid", "coord", "infeas"] # allow the agent to also use x,y coordinates
            strict=False,  # less strict on the parsing of the actions
            multiaction=False,  # does not enable the agent to take multiple actions at once
            demo_mode=False,  # add visual effects
        )

        self.action_history = [] # all are in string

    def _pre_get_action(self, trajectory):
<<<<<<< HEAD
        obs = trajectory[0]["next_observation"] # initial state
        obs = self._preproc_obs(obs)
=======
        obs = self._preproc_obs(trajectory[0]["next_observation"]) # initial state

>>>>>>> 01777dc5
        system_msgs = self.get_system_msg(obs)

        messages = [
            {"role": "system", "content": self._format_msgs_as_str(system_msgs)},
            {"role": "user", "content": self._format_msgs_as_str(self.get_user_msg(obs))},
        ]
        for i, step in enumerate(trajectory[1:]):
            response = step["response"]
            next_observation = step["next_observation"]

            # response
            messages.append({"role": "assistant", "content": response})

            # next observation
            obs = self._preproc_obs(next_observation)
            usr_msg = self.get_user_msg(obs, append_action=False)
            messages.append({"role": "user", "content": self._format_msgs_as_str(usr_msg)})
           
        return messages
    
    def get_system_msg(self, obs):
        system_msgs = []
        system_msgs.append({
            "type": "text",
            "text": self._get_system_prompt()
        })

        # Add goal information
        system_msgs.append({
            "type": "text",
            "text": "# Goal (Below is the goal you want to accomplish)\n"
        })
        system_msgs.extend(obs["goal_object"])  
        return system_msgs

    def get_user_msg(self, user_obs, append_action=True):
        user_msgs = []
        # Add open tabs information
        user_msgs.extend(self._format_open_tabs(
            user_obs["open_pages_urls"],
            user_obs["open_pages_titles"],
            user_obs["active_page_index"]
        ))

        # Add page information based on settings
        if self.use_axtree:
            user_msgs.append({
                "type": "text",
                "text": f"# Current page Accessibility Tree\n\n{user_obs['axtree_txt']}\n\n"
            })

        if self.use_html:
            user_msgs.append({
                "type": "text",
                "text": f"# Current page DOM\n\n{user_obs['pruned_html']}\n\n"
            })

        if self.use_screenshot:
            user_msgs.extend(self._format_screenshot(user_obs["screenshot"]))

        if user_obs["last_action_error"]:
            user_msgs.append(
                {
                    "type": "text",
                    "text": f"""\
# Error message from last action

{user_obs["last_action_error"]}

""",
                }
            )

        if append_action:
            # Add action space description
            user_msgs.append({
                "type": "text",
                "text": self._get_action_space_description()
            })

            # TODO: check whether this should be part of all observation or not
            # Add next action prompt
            user_msgs.append({
                "type": "text",
                "text": "# Next action\nYou will now think step by step and produce your next best action. Reflect on your past actions, any resulting error message, and the current state of the page before deciding on your next action. MAKE SURE TO WRAP YOU FINAL ACTION in ```action``` YOU MUST PUT IN THIS EXACT STYLE FOR THE ACTION TO BE VALID. The content must be in the same format as shown before in the Action Space. Only 1 action is needed."
            })

        return user_msgs
    

    def _preproc_obs(self, obs: dict) -> dict:
        return {
            "chat_messages": obs["chat_messages"],
            "screenshot": obs["screenshot"],
            "goal_object": obs["goal_object"],
            "last_action": obs["last_action"],
            "last_action_error": obs["last_action_error"],
            "open_pages_urls": obs["open_pages_urls"],
            "open_pages_titles": obs["open_pages_titles"],
            "active_page_index": obs["active_page_index"],
            "axtree_txt": flatten_axtree_to_str(obs["axtree_object"]),
            "pruned_html": prune_html(flatten_dom_to_str(obs["dom_object"])),
        }


    def _get_system_prompt(self):
        return SYSTEM_WEB_PROMPT


    def _format_open_tabs(self, urls: list, titles: list, active_index: int) -> list:
        messages = [{"type": "text", "text": "# Currently open tabs (This is the current active tabs)\n"}]

        for idx, (url, title) in enumerate(zip(urls, titles)):
            active_marker = " (active tab)" if idx == active_index else ""
            messages.append({
                "type": "text",
                "text": f"Tab {idx}{active_marker}\n  Title: {title}\n  URL: {url}\n"
            })
        return messages


    def _format_screenshot(self, screenshot: np.ndarray):
        messages = []
        messages.append(
                {
                    "type": "text",
                    "text": """\
# Current page Screenshot
""",
                }
            )
        messages.append(
            {
                "type": "image_url",
                "image_url": {
                    "url": image_to_jpg_base64_url(screenshot),
                    "detail": "auto",
                },  # Literal["low", "high", "auto"] = "auto"
            }
        )
        return messages


    def _get_action_space_description(self):
        return f"""\
# Action Space (This is the list of valid actions you are allowed to output after your chain-of-thought reasoning, YOU MUST OUTPUT EXACTLY IN THIS FORMAT FOR ACTION TO BE VALID)
{self.action_set.describe(with_long_description=False, with_examples=False)}
Here are examples of actions with chain-of-thought reasoning:
Thought: I now need to click on the Submit button to send the form. I will use the click action on the button, which has bid 12.
Action: ```click("12")```
Thought: I found the information requested by the user, I will send it to the chat.
Action: ```send_msg_to_user("The price for a 15\\" laptop is 1499 USD.")```
"""


    def _format_action_history(self, last_action_error):
        msgs = []
        msgs.append(
                {
                    "type": "text",
                    "text": """\
# History of past actions
""",
                }
            )
        msgs.extend(
            [
                {
                    "type": "text",
                    "text": f"""\
{action}
""",
                }
                for action in self.action_history
            ]
        )

        if last_action_error:
            msgs.append(
                {
                    "type": "text",
                    "text": f"""\
# Error message from last action
{last_action_error}
""",
                }
            )
        return msgs


    def _format_msgs_as_str(self, msgs):
        prompt_text_strings = []
        for message in msgs:
            match message["type"]:
                case "text":
                    prompt_text_strings.append(message["text"])
                case "image_url":
                    image_url = message["image_url"]
                    if isinstance(message["image_url"], dict):
                        image_url = image_url["url"]
                    if image_url.startswith("data:image"):
                        prompt_text_strings.append(
                            "image_url: " + image_url[:30] + "... (truncated)"
                        )
                    else:
                        prompt_text_strings.append("image_url: " + image_url)
                case _:
                    raise ValueError(
                        f"Unknown message type {repr(message['type'])} in the task goal."
                    )
        return " ".join(prompt_text_strings)


    def _post_get_action(self, response):
        """
        Extracts the last content enclosed within triple backticks (``` ```) from the response.

        If the response contains multiple segments wrapped in triple backticks, 
        this function returns the content of the **last** occurrence. 
        If no such formatting is found, it returns the entire response unmodified.

        Args:
            response (str): The raw text response to be processed.

        Returns:
            str: The extracted content from the last occurrence of triple backticks, 
                or the full response if no match is found.
        """
        matches = re.findall(r'```(.*?)```', response, re.DOTALL)  # Find all occurrences
        if matches:
            return matches[-1] 
        return response 


    def update(self, action, observation, next_observation, reward, terminated, truncated, info):
        self.action_history.append(action)


    def reset(self):
        self.action_history = []


    def compute_training_reward(self, trajectory):
        """
        Computes the training reward signal based on the entire trajectory.
        """
        if not trajectory:
            return 0
        
        if trajectory[0]["trajectory_reward"] == 1:
            return 1

        for traj_step in trajectory:
            if not self.validate_step(traj_step):
                return -1
            
        return 0

    def validate_step(self, trajectory_step):
        """
        Validates if the trajectory_step(dict) is valid or malformated.
        """
        response = trajectory_step["response"]

        pattern = r"```(.*?)```"
        match = re.search(pattern, response, re.DOTALL)

        # Response has no action wrapped in ``` ```
        if not match:
            return False

        # Response has action that results in error
        if trajectory_step["next_observation"]["last_action_error"]:
            return False

        # Response not in Thought, Action format
        format_pattern = r"Thought:.*?Action:.*?"
        if not re.search(format_pattern, response, re.DOTALL):
            return False

        # Response has repeated meaningless tokens
        def contains_repeated_tokens(response, min_length=5):
            for index in range(int(len(response)//2), min_length, -1):
                if response[-index:] == response[-2*index:-index]:
                    return True
            return False

        
        if contains_repeated_tokens(response):
            return False
        
        return True

        
    def convert_observation_to_string(self, obs, with_system_prompt=False):
        obs = self._preproc_obs(obs)

        messages = []
        if with_system_prompt:
            messages.extend(self.get_system_msg(obs))

        messages.extend(self.get_user_msg(obs, append_action=with_system_prompt))

        return self._format_msgs_as_str(messages)<|MERGE_RESOLUTION|>--- conflicted
+++ resolved
@@ -48,13 +48,8 @@
         self.action_history = [] # all are in string
 
     def _pre_get_action(self, trajectory):
-<<<<<<< HEAD
-        obs = trajectory[0]["next_observation"] # initial state
-        obs = self._preproc_obs(obs)
-=======
         obs = self._preproc_obs(trajectory[0]["next_observation"]) # initial state
 
->>>>>>> 01777dc5
         system_msgs = self.get_system_msg(obs)
 
         messages = [
