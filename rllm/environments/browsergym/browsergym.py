from typing import Dict, Optional
import multiprocessing as mp
import gymnasium as gym

from rllm.environments.base.base_env import BaseEnv

class BrowserGymEnv(BaseEnv):
    def __init__(self, env_id="browsergym/openended", task=None, **env_kwargs):
        self.parent_conn, self.child_conn = mp.Pipe()
        self.process = mp.Process(
            target=self._worker, args=(self.child_conn, env_id, task, env_kwargs)
        )
        self.timeout = None # in seconds
        self.process.start()

    def _worker(self, conn, env_id, task, env_kwargs):
        env = gym.make(env_id, task_kwargs=task, **env_kwargs,
                       browser_args=[
                            "--no-sandbox",
                            "--disable-dev-shm-usage",
                            "--disable-application-cache",
                            "--disk-cache-size=1",
                            "--media-cache-size=1",
                            "--disable-cache",
                            "--disable-gpu",
                            "--disable-software-rasterizer",
                            "--incognito",
                        ],
                        user_data_dir=None,  # Forces incognito
                    ) if task else gym.make(env_id, **env_kwargs)
        try:
            while True:
                cmd, data = conn.recv()
                if cmd == "reset":
                    obs = env.reset()
                    conn.send(obs)
                elif cmd == "step":
                    action = data
                    obs, reward, terminated, truncated, extra_info = env.step(action)
                    conn.send((obs, reward, terminated or truncated, extra_info))
                elif cmd == "close":
                    env.close()
                    conn.close()
                    break
        except EOFError:
            env.close()

<<<<<<< HEAD
    def reset(self):
        self.parent_conn.send(("reset", None))
        if self.timeout is not None:
            if not self.parent_conn.poll(self.timeout):
                raise TimeoutError(f"Timeout after {self.timeout} seconds waiting for response.")
        return self.parent_conn.recv()

    def step(self, action):
        self.parent_conn.send(("step", action))
        if self.timeout is not None:
            if not self.parent_conn.poll(self.timeout):
                raise TimeoutError(f"Timeout after {self.timeout} seconds waiting for response.")
        return self.parent_conn.recv()

    def close(self):
        self.parent_conn.send(("close", None))
        self.process.join(60 * 2)
        if self.process.is_alive():
            print(f"Process still alive after {self.timeout} seconds. Killing it.")
            self.process.terminate()
            self.process.join()
=======
    def step(self, action):
        obs, reward, terminated, truncated, extra_info = self.env.step(action)
        return obs, reward, terminated or truncated, extra_info
    
    def close(self):
        self.env.close()
>>>>>>> 9489f73d

    @staticmethod
    def from_json(extra_info) -> "BrowserGymEnv":
        headless = extra_info.get('headless', True)
        timeout_ms = extra_info.get('timeout', 5000)
        return BrowserGymEnv(env_id=extra_info["env_id"], headless=headless, timeout=timeout_ms)

    @staticmethod
    def is_multithread_safe() -> bool:
<<<<<<< HEAD
=======
        return False

# Compatible with async.io
class BrowserGymProcess(BaseEnv):
    def __init__(self, env_id="browsergym/openended", task=None, **env_kwargs):
        self.parent_conn, self.child_conn = mp.Pipe()
        self.process = mp.Process(
            target=self._worker, args=(self.child_conn, env_id, task, env_kwargs)
        )
        self.process.start()

    def _worker(self, conn, env_id, task, env_kwargs):
        env = gym.make(env_id, task_kwargs=task, **env_kwargs) if task else gym.make(env_id, **env_kwargs)
        try:
            while True:
                cmd, data = conn.recv()
                if cmd == "reset":
                    obs = env.reset()
                    conn.send(obs)
                elif cmd == "step":
                    action = data
                    obs, reward, terminated, truncated, extra_info = env.step(action)
                    conn.send((obs, reward, terminated or truncated, extra_info))
                elif cmd == "close":
                    env.close()
                    conn.close()
                    break
        except EOFError:
            env.close()

    def reset(self):
        self.parent_conn.send(("reset", None))
        return self.parent_conn.recv()

    def step(self, action):
        self.parent_conn.send(("step", action))
        return self.parent_conn.recv()

    def close(self):
        self.parent_conn.send(("close", None))
        self.process.join()

    @staticmethod
    def from_json(extra_info) -> "BrowserGymProcess":
        return BrowserGymProcess(env_id=extra_info["env_id"])

    @staticmethod
    def is_multithread_safe() -> bool:
>>>>>>> 9489f73d
        return True<|MERGE_RESOLUTION|>--- conflicted
+++ resolved
@@ -1,4 +1,5 @@
 from typing import Dict, Optional
+import multiprocessing as mp
 import multiprocessing as mp
 import gymnasium as gym
 
@@ -45,7 +46,6 @@
         except EOFError:
             env.close()
 
-<<<<<<< HEAD
     def reset(self):
         self.parent_conn.send(("reset", None))
         if self.timeout is not None:
@@ -67,14 +67,6 @@
             print(f"Process still alive after {self.timeout} seconds. Killing it.")
             self.process.terminate()
             self.process.join()
-=======
-    def step(self, action):
-        obs, reward, terminated, truncated, extra_info = self.env.step(action)
-        return obs, reward, terminated or truncated, extra_info
-    
-    def close(self):
-        self.env.close()
->>>>>>> 9489f73d
 
     @staticmethod
     def from_json(extra_info) -> "BrowserGymEnv":
@@ -84,55 +76,4 @@
 
     @staticmethod
     def is_multithread_safe() -> bool:
-<<<<<<< HEAD
-=======
-        return False
-
-# Compatible with async.io
-class BrowserGymProcess(BaseEnv):
-    def __init__(self, env_id="browsergym/openended", task=None, **env_kwargs):
-        self.parent_conn, self.child_conn = mp.Pipe()
-        self.process = mp.Process(
-            target=self._worker, args=(self.child_conn, env_id, task, env_kwargs)
-        )
-        self.process.start()
-
-    def _worker(self, conn, env_id, task, env_kwargs):
-        env = gym.make(env_id, task_kwargs=task, **env_kwargs) if task else gym.make(env_id, **env_kwargs)
-        try:
-            while True:
-                cmd, data = conn.recv()
-                if cmd == "reset":
-                    obs = env.reset()
-                    conn.send(obs)
-                elif cmd == "step":
-                    action = data
-                    obs, reward, terminated, truncated, extra_info = env.step(action)
-                    conn.send((obs, reward, terminated or truncated, extra_info))
-                elif cmd == "close":
-                    env.close()
-                    conn.close()
-                    break
-        except EOFError:
-            env.close()
-
-    def reset(self):
-        self.parent_conn.send(("reset", None))
-        return self.parent_conn.recv()
-
-    def step(self, action):
-        self.parent_conn.send(("step", action))
-        return self.parent_conn.recv()
-
-    def close(self):
-        self.parent_conn.send(("close", None))
-        self.process.join()
-
-    @staticmethod
-    def from_json(extra_info) -> "BrowserGymProcess":
-        return BrowserGymProcess(env_id=extra_info["env_id"])
-
-    @staticmethod
-    def is_multithread_safe() -> bool:
->>>>>>> 9489f73d
         return True